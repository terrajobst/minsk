--- conflicted
+++ resolved
@@ -9,7 +9,6 @@
   tests: './src/Minsk.Tests/Minsk.Tests.csproj'
 
 steps:
-<<<<<<< HEAD
 - task: DotNetCoreCLI@2
   displayName: Build minsk ($(buildConfiguration))
   inputs:
@@ -22,38 +21,4 @@
     command: test
     projects: $(tests)
     arguments: -c $(buildConfiguration)
-=======
-# TODO: Remove the following crazy hack once a properly listed Preview SDK for Source Generators feature becomes available.
-- script: |
-    curl -o "$AGENT_TEMPDIRECTORY/dotnet-install.sh" -sSL https://dot.net/v1/dotnet-install.sh
-    bash "$AGENT_TEMPDIRECTORY/dotnet-install.sh" --version 3.1.300-preview-015135 --install-dir "$AGENT_TOOLSDIRECTORY/dotnet" --verbose
-    echo "##vso[task.setvariable variable=Dotnet.Root;]$AGENT_TOOLSDIRECTORY/dotnet"
-    echo "##vso[task.prependpath]$AGENT_TOOLSDIRECTORY/dotnet"
-  displayName: Use .NET Core 3.1.3 Preview SDK
-# TODO: Uncomment lines below once Preview/Release SDK for Source Generators feature becomes available.
-#- task: UseDotNet@2
-#  displayName: Use .NET 5.0 Preview 1 SDK
-#  inputs:
-#    version: 5.0.100-preview.1.20155.7
-#    packageType: sdk
-#    includePreviewVersions: true
-# Uncomment if we still need .NET Core 3.1 Runtime for CI tests
-#- task: UseDotNet@2
-#  displayName: Install .NET Core 3.1 Runtime
-#  inputs:
-#    version: 3.1.x
-#    packageType: runtime
-- task: DotNetCoreCLI@2
-  displayName: 'dotnet build $(buildConfiguration)'
-  inputs:
-    command: build
-    projects: $(sln)
-    arguments: --configuration $(buildConfiguration)
-- task: DotNetCoreCLI@2
-  displayName: 'dotnet test'
-  inputs:
-    command: test
-    projects: $(tests)
-    arguments: --configuration $(buildConfiguration)
->>>>>>> f31c9e91
     publishTestResults: true