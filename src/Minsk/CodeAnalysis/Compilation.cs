--- conflicted
+++ resolved
@@ -88,10 +88,10 @@
             }
         }
 
-        private BoundProgram GetProgram()
+        private BoundProgram GetProgram(bool optimize)
         {
-            var previous = Previous == null ? null : Previous.GetProgram();
-            return Binder.BindProgram(IsScript, previous, GlobalScope);
+            var previous = Previous?.GetProgram();
+            return Binder.BindProgram(IsScript, previous, GlobalScope, optimize);
         }
 
         public EvaluationResult Evaluate(Dictionary<VariableSymbol, object> variables, bool optimize = false)
@@ -102,11 +102,7 @@
             if (diagnostics.Any())
                 return new EvaluationResult(diagnostics, null);
 
-<<<<<<< HEAD
-            var program = Binder.BindProgram(GlobalScope, optimize);
-=======
-            var program = GetProgram();
->>>>>>> a38dae70
+            var program = GetProgram(optimize);
 
             // var appPath = Environment.GetCommandLineArgs()[0];
             // var appDirectory = Path.GetDirectoryName(appPath);
@@ -128,43 +124,15 @@
 
         public void EmitTree(TextWriter writer, bool optimize = false)
         {
-<<<<<<< HEAD
-            var program = Binder.BindProgram(GlobalScope, optimize);
-
-            if (program.Statement.Statements.Any())
-            {
-                program.Statement.WriteTo(writer);
-            }
-            else
-            {
-                foreach (var functionBody in program.Functions)
-                {
-                    if (!GlobalScope.Functions.Contains(functionBody.Key))
-                        continue;
-
-                    functionBody.Key.WriteTo(writer);
-                    writer.WriteLine();
-                    functionBody.Value.WriteTo(writer);
-                }
-            }
-=======
             if (GlobalScope.MainFunction != null)
-                EmitTree(GlobalScope.MainFunction, writer);
+                EmitTree(GlobalScope.MainFunction, writer, optimize);
             else if (GlobalScope.ScriptFunction != null)
-                EmitTree(GlobalScope.ScriptFunction, writer);
->>>>>>> a38dae70
+                EmitTree(GlobalScope.ScriptFunction, writer, optimize);
         }
 
         public void EmitTree(FunctionSymbol symbol, TextWriter writer, bool optimize = false)
         {
-<<<<<<< HEAD
-            var program = Binder.BindProgram(GlobalScope, optimize);
-            if (!program.Functions.TryGetValue(symbol, out var body))
-                return;
-
-=======
-            var program = GetProgram();
->>>>>>> a38dae70
+            var program = GetProgram(optimize);
             symbol.WriteTo(writer);
             writer.WriteLine();
             if (!program.Functions.TryGetValue(symbol, out var body))
