--- conflicted
+++ resolved
@@ -122,11 +122,7 @@
             return new BoundGlobalScope(previous, diagnostics, mainFunction, scriptFunction, functions, variables, statements.ToImmutable());
         }
 
-<<<<<<< HEAD
-        public static BoundProgram BindProgram(BoundGlobalScope globalScope, bool optimize)
-=======
-        public static BoundProgram BindProgram(bool isScript, BoundProgram previous, BoundGlobalScope globalScope)
->>>>>>> a38dae70
+        public static BoundProgram BindProgram(bool isScript, BoundProgram previous, BoundGlobalScope globalScope, bool optimize)
         {
             var parentScope = CreateParentScope(globalScope);
 
@@ -135,30 +131,17 @@
 
             foreach (var function in globalScope.Functions)
             {
-<<<<<<< HEAD
-                foreach (var function in scope.Functions)
-                {
-                    var binder = new Binder(parentScope, function);
-                    var body = binder.BindStatement(function.Declaration.Body);
-                    var bodyStatements = Lowerer.Lower(body);
-
-                    if (function.Type != TypeSymbol.Void && !ControlFlowGraph.AllPathsReturn(bodyStatements))
-                        binder._diagnostics.ReportAllPathsMustReturn(function.Declaration.Identifier.Location);
-
-                    if (optimize)
-                        bodyStatements = Optimizer.Optimize(bodyStatements);
-
-                    functionBodies.Add(function, bodyStatements);
-=======
                 var binder = new Binder(isScript, parentScope, function);
                 var body = binder.BindStatement(function.Declaration.Body);
-                var loweredBody = Lowerer.Lower(body);
-
-                if (function.Type != TypeSymbol.Void && !ControlFlowGraph.AllPathsReturn(loweredBody))
+                var bodyStatements = Lowerer.Lower(body);
+
+                if (function.Type != TypeSymbol.Void && !ControlFlowGraph.AllPathsReturn(bodyStatements))
                     binder._diagnostics.ReportAllPathsMustReturn(function.Declaration.Identifier.Location);
 
-                functionBodies.Add(function, loweredBody);
->>>>>>> a38dae70
+                if (optimize)
+                    bodyStatements = Optimizer.Optimize(bodyStatements);
+
+                functionBodies.Add(function, bodyStatements);
 
                 diagnostics.AddRange(binder.Diagnostics);
             }
@@ -183,15 +166,10 @@
                     statements = statements.Add(new BoundReturnStatement(nullValue));
                 }
 
-<<<<<<< HEAD
-            var statements = new BoundBlockStatement(globalScope.Statements);
-            statements = Lowerer.Lower(statements);
-            if (optimize)
-                statements = Optimizer.Optimize(statements);
-            return new BoundProgram(diagnostics.ToImmutable(), functionBodies.ToImmutable(), statements);
-=======
-                var body = Lowerer.Lower(new BoundBlockStatement(statements));
-                functionBodies.Add(globalScope.ScriptFunction, body);
+                var statements = Lowerer.Lower(new BoundBlockStatement(statements));
+                if (optimize)
+                    statements = Optimizer.Optimize(statements);
+                functionBodies.Add(globalScope.ScriptFunction, statements);
             }
 
             return new BoundProgram(previous,
@@ -199,7 +177,6 @@
                                     globalScope.MainFunction,
                                     globalScope.ScriptFunction,
                                     functionBodies.ToImmutable());
->>>>>>> a38dae70
         }
 
         private void BindFunctionDeclaration(FunctionDeclarationSyntax syntax)
