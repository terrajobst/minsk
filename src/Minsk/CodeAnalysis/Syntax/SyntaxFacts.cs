using System;
using System.Collections.Generic;

namespace Minsk.CodeAnalysis.Syntax
{
    public static class SyntaxFacts
    {
        public static int GetUnaryOperatorPrecedence(this SyntaxKind kind)
        {
            switch (kind)
            {
                case SyntaxKind.PlusToken:
                case SyntaxKind.MinusToken:
                case SyntaxKind.BangToken:
                case SyntaxKind.TildeToken:
                    return 6;

                default:
                    return 0;
            }
        }

        public static int GetBinaryOperatorPrecedence(this SyntaxKind kind)
        {
            switch (kind)
            {
                case SyntaxKind.StarToken:
                case SyntaxKind.SlashToken:
                    return 5;

                case SyntaxKind.PlusToken:
                case SyntaxKind.MinusToken:
                    return 4;

                case SyntaxKind.EqualsEqualsToken:
                case SyntaxKind.BangEqualsToken:
                case SyntaxKind.LessToken:
                case SyntaxKind.LessOrEqualsToken:
                case SyntaxKind.GreaterToken:
                case SyntaxKind.GreaterOrEqualsToken:
                    return 3;

                case SyntaxKind.AmpersandToken:
                case SyntaxKind.AmpersandAmpersandToken:
                    return 2;

                case SyntaxKind.PipeToken:
                case SyntaxKind.PipePipeToken:
                case SyntaxKind.HatToken:
                    return 1;

                default:
                    return 0;
            }
        }

        public static bool IsComment(this SyntaxKind kind)
        {
            return kind == SyntaxKind.SingleLineCommentTrivia ||
                   kind == SyntaxKind.MultiLineCommentTrivia;
        }

        public static SyntaxKind GetKeywordKind(string text)
        {
            switch (text)
            {
                case "break":
                    return SyntaxKind.BreakKeyword;
                case "continue":
                    return SyntaxKind.ContinueKeyword;
                case "else":
                    return SyntaxKind.ElseKeyword;
                case "false":
                    return SyntaxKind.FalseKeyword;
                case "for":
                    return SyntaxKind.ForKeyword;
                case "function":
                    return SyntaxKind.FunctionKeyword;
                case "if":
                    return SyntaxKind.IfKeyword;
                case "let":
                    return SyntaxKind.LetKeyword;
                case "return":
                    return SyntaxKind.ReturnKeyword;
                case "to":
                    return SyntaxKind.ToKeyword;
                case "true":
                    return SyntaxKind.TrueKeyword;
                case "var":
                    return SyntaxKind.VarKeyword;
                case "while":
                    return SyntaxKind.WhileKeyword;
                case "do":
                    return SyntaxKind.DoKeyword;
                default:
                    return SyntaxKind.IdentifierToken;
            }
        }

        public static IEnumerable<SyntaxKind> GetUnaryOperatorKinds()
        {
            var kinds = (SyntaxKind[]) Enum.GetValues(typeof(SyntaxKind));
            foreach (var kind in kinds)
            {
                if (GetUnaryOperatorPrecedence(kind) > 0)
                    yield return kind;
            }
        }

        public static IEnumerable<SyntaxKind> GetBinaryOperatorKinds()
        {
            var kinds = (SyntaxKind[]) Enum.GetValues(typeof(SyntaxKind));
            foreach (var kind in kinds)
            {
                if (GetBinaryOperatorPrecedence(kind) > 0)
                    yield return kind;
            }
        }

        public static string? GetText(SyntaxKind kind)
        {
            switch (kind)
            {
                case SyntaxKind.PlusToken:
                    return "+";
                 case SyntaxKind.PlusEqualsToken:
                    return "+=";
                case SyntaxKind.MinusToken:
                    return "-";
                case SyntaxKind.MinusEqualsToken:
                    return "-=";
                case SyntaxKind.StarToken:
                    return "*";
                case SyntaxKind.StarEqualsToken:
                    return "*=";
                case SyntaxKind.SlashToken:
                    return "/";
                case SyntaxKind.SlashEqualsToken:
                    return "/=";
                case SyntaxKind.BangToken:
                    return "!";
                case SyntaxKind.EqualsToken:
                    return "=";
                case SyntaxKind.TildeToken:
                    return "~";
                case SyntaxKind.LessToken:
                    return "<";
                case SyntaxKind.LessOrEqualsToken:
                    return "<=";
                case SyntaxKind.GreaterToken:
                    return ">";
                case SyntaxKind.GreaterOrEqualsToken:
                    return ">=";
                case SyntaxKind.AmpersandToken:
                    return "&";
                case SyntaxKind.AmpersandAmpersandToken:
                    return "&&";
                case SyntaxKind.AmpersandEqualsToken:
                    return "&=";
                case SyntaxKind.PipeToken:
                    return "|";
                case SyntaxKind.PipeEqualsToken:
                    return "|=";
                case SyntaxKind.PipePipeToken:
                    return "||";
                case SyntaxKind.HatToken:
                    return "^";
                case SyntaxKind.HatEqualsToken:
                    return "^=";
                case SyntaxKind.EqualsEqualsToken:
                    return "==";
                case SyntaxKind.BangEqualsToken:
                    return "!=";
                case SyntaxKind.OpenParenthesisToken:
                    return "(";
                case SyntaxKind.CloseParenthesisToken:
                    return ")";
                case SyntaxKind.OpenBraceToken:
                    return "{";
                case SyntaxKind.CloseBraceToken:
                    return "}";
                case SyntaxKind.ColonToken:
                    return ":";
                case SyntaxKind.CommaToken:
                    return ",";
                case SyntaxKind.BreakKeyword:
                    return "break";
                case SyntaxKind.ContinueKeyword:
                    return "continue";
                case SyntaxKind.ElseKeyword:
                    return "else";
                case SyntaxKind.FalseKeyword:
                    return "false";
                case SyntaxKind.ForKeyword:
                    return "for";
                case SyntaxKind.FunctionKeyword:
                    return "function";
                case SyntaxKind.IfKeyword:
                    return "if";
                case SyntaxKind.LetKeyword:
                    return "let";
                case SyntaxKind.ReturnKeyword:
                    return "return";
                case SyntaxKind.ToKeyword:
                    return "to";
                case SyntaxKind.TrueKeyword:
                    return "true";
                case SyntaxKind.VarKeyword:
                    return "var";
                case SyntaxKind.WhileKeyword:
                    return "while";
                case SyntaxKind.DoKeyword:
                    return "do";
                default:
                    return null;
            }
        }
<<<<<<< HEAD
    
        public static SyntaxKind GetSyntaxKindEquivalentForCompoundAssignmentExpressionSyntax(SyntaxKind kind)
        {
            switch(kind)
            {
                case SyntaxKind.PlusEqualsToken:
                    return SyntaxKind.PlusToken;
                case SyntaxKind.MinusEqualsToken:
                    return SyntaxKind.MinusToken;
                case SyntaxKind.StarEqualsToken:
                    return SyntaxKind.StarToken;
                case SyntaxKind.SlashEqualsToken:
                    return SyntaxKind.SlashToken;
                case SyntaxKind.AmpersandEqualsToken:
                    return SyntaxKind.AmpersandToken;
                case SyntaxKind.PipeEqualsToken:
                    return SyntaxKind.PipeToken;
                case SyntaxKind.HatEqualsToken:
                    return SyntaxKind.HatToken;
                default:
                    throw new Exception($"Unexpected syntax: '{kind}'");
            }
        }
=======

        public static bool IsTrivia(this SyntaxKind kind)
        {
            switch (kind)
            {
                case SyntaxKind.SkippedTextTrivia:
                case SyntaxKind.LineBreakTrivia:
                case SyntaxKind.WhitespaceTrivia:
                case SyntaxKind.SingleLineCommentTrivia:
                case SyntaxKind.MultiLineCommentTrivia:
                    return true;
                default:
                    return false;
            }
        }

        public static bool IsKeyword(this SyntaxKind kind)
        {
            return kind.ToString().EndsWith("Keyword");
        }

        public static bool IsToken(this SyntaxKind kind)
        {
            return !kind.IsTrivia() &&
                   (kind.IsKeyword() || kind.ToString().EndsWith("Token"));
        }
>>>>>>> 974ae47c
    }
}<|MERGE_RESOLUTION|>--- conflicted
+++ resolved
@@ -215,8 +215,31 @@
                     return null;
             }
         }
-<<<<<<< HEAD
-    
+        public static bool IsTrivia(this SyntaxKind kind)
+        {
+            switch (kind)
+            {
+                case SyntaxKind.SkippedTextTrivia:
+                case SyntaxKind.LineBreakTrivia:
+                case SyntaxKind.WhitespaceTrivia:
+                case SyntaxKind.SingleLineCommentTrivia:
+                case SyntaxKind.MultiLineCommentTrivia:
+                    return true;
+                default:
+                    return false;
+            }
+        }
+
+        public static bool IsKeyword(this SyntaxKind kind)
+        {
+            return kind.ToString().EndsWith("Keyword");
+        }
+
+        public static bool IsToken(this SyntaxKind kind)
+        {
+            return !kind.IsTrivia() &&
+                   (kind.IsKeyword() || kind.ToString().EndsWith("Token"));
+        }
         public static SyntaxKind GetSyntaxKindEquivalentForCompoundAssignmentExpressionSyntax(SyntaxKind kind)
         {
             switch(kind)
@@ -239,33 +262,5 @@
                     throw new Exception($"Unexpected syntax: '{kind}'");
             }
         }
-=======
-
-        public static bool IsTrivia(this SyntaxKind kind)
-        {
-            switch (kind)
-            {
-                case SyntaxKind.SkippedTextTrivia:
-                case SyntaxKind.LineBreakTrivia:
-                case SyntaxKind.WhitespaceTrivia:
-                case SyntaxKind.SingleLineCommentTrivia:
-                case SyntaxKind.MultiLineCommentTrivia:
-                    return true;
-                default:
-                    return false;
-            }
-        }
-
-        public static bool IsKeyword(this SyntaxKind kind)
-        {
-            return kind.ToString().EndsWith("Keyword");
-        }
-
-        public static bool IsToken(this SyntaxKind kind)
-        {
-            return !kind.IsTrivia() &&
-                   (kind.IsKeyword() || kind.ToString().EndsWith("Token"));
-        }
->>>>>>> 974ae47c
     }
 }