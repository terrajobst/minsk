using System;
using System.Collections.Generic;
using System.Collections.Immutable;
using Minsk.CodeAnalysis.Text;

namespace Minsk.CodeAnalysis.Syntax
{
    internal sealed class Parser
    {
        private readonly DiagnosticBag _diagnostics = new DiagnosticBag();
        private readonly SyntaxTree _syntaxTree;
        private readonly SourceText _text;
        private readonly ImmutableArray<SyntaxToken> _tokens;
        private int _position;

        public Parser(SyntaxTree syntaxTree)
        {
            var tokens = new List<SyntaxToken>();
            var badTokens = new List<SyntaxToken>();

            var lexer = new Lexer(syntaxTree);
            SyntaxToken token;
            do
            {
                token = lexer.Lex();

                if (token.Kind == SyntaxKind.BadToken)
                {
                    badTokens.Add(token);
                }
                else
                {
                    if (badTokens.Count > 0)
                    {
                        var leadingTrivia = token.LeadingTrivia.ToBuilder();
                        var index = 0;

                        foreach (var badToken in badTokens)
                        {
                            foreach (var lt in badToken.LeadingTrivia)
                                leadingTrivia.Insert(index++, lt);

                            var trivia = new SyntaxTrivia(syntaxTree, SyntaxKind.SkippedTextTrivia, badToken.Position, badToken.Text);
                            leadingTrivia.Insert(index++, trivia);

                            foreach (var tt in badToken.TrailingTrivia)
                                leadingTrivia.Insert(index++, tt);
                        }

                        badTokens.Clear();
                        token =  new SyntaxToken(token.SyntaxTree, token.Kind, token.Position, token.Text, token.Value, leadingTrivia.ToImmutable(), token.TrailingTrivia);
                    }

                    tokens.Add(token);
                }
            } while (token.Kind != SyntaxKind.EndOfFileToken);

            _syntaxTree = syntaxTree;
            _text = syntaxTree.Text;
            _tokens = tokens.ToImmutableArray();
            _diagnostics.AddRange(lexer.Diagnostics);
        }

        public DiagnosticBag Diagnostics => _diagnostics;

        private SyntaxToken Peek(int offset)
        {
            var index = _position + offset;
            if (index >= _tokens.Length)
                return _tokens[_tokens.Length - 1];

            return _tokens[index];
        }

        private SyntaxToken Current => Peek(0);

        private SyntaxToken NextToken()
        {
            var current = Current;
            _position++;
            return current;
        }

        private SyntaxToken MatchToken(SyntaxKind kind)
        {
            if (Current.Kind == kind)
                return NextToken();

            _diagnostics.ReportUnexpectedToken(Current.Location, Current.Kind, kind);
            return new SyntaxToken(_syntaxTree, kind, Current.Position, null, null, ImmutableArray<SyntaxTrivia>.Empty, ImmutableArray<SyntaxTrivia>.Empty);
        }

        public CompilationUnitSyntax ParseCompilationUnit()
        {
            var members = ParseMembers();
            var endOfFileToken = MatchToken(SyntaxKind.EndOfFileToken);
            return new CompilationUnitSyntax(_syntaxTree, members, endOfFileToken);
        }

        private ImmutableArray<MemberSyntax> ParseMembers()
        {
            var members = ImmutableArray.CreateBuilder<MemberSyntax>();

            while (Current.Kind != SyntaxKind.EndOfFileToken)
            {
                var startToken = Current;

                var member = ParseMember();
                members.Add(member);

                // If ParseMember() did not consume any tokens,
                // we need to skip the current token and continue
                // in order to avoid an infinite loop.
                //
                // We don't need to report an error, because we'll
                // already tried to parse an expression statement
                // and reported one.
                if (Current == startToken)
                    NextToken();
            }

            return members.ToImmutable();
        }

        private MemberSyntax ParseMember()
        {
            if (Current.Kind == SyntaxKind.FunctionKeyword)
                return ParseFunctionDeclaration();

            return ParseGlobalStatement();
        }

        private MemberSyntax ParseFunctionDeclaration()
        {
            var functionKeyword = MatchToken(SyntaxKind.FunctionKeyword);
            var identifier = MatchToken(SyntaxKind.IdentifierToken);
            var openParenthesisToken = MatchToken(SyntaxKind.OpenParenthesisToken);
            var parameters = ParseParameterList();
            var closeParenthesisToken = MatchToken(SyntaxKind.CloseParenthesisToken);
            var type = ParseOptionalTypeClause();
            var body = ParseBlockStatement();
            return new FunctionDeclarationSyntax(_syntaxTree, functionKeyword, identifier, openParenthesisToken, parameters, closeParenthesisToken, type, body);
        }

        private SeparatedSyntaxList<ParameterSyntax> ParseParameterList()
        {
            var nodesAndSeparators = ImmutableArray.CreateBuilder<SyntaxNode>();

            var parseNextParameter = true;
            while (parseNextParameter &&
                   Current.Kind != SyntaxKind.CloseParenthesisToken &&
                   Current.Kind != SyntaxKind.EndOfFileToken)
            {
                var parameter = ParseParameter();
                nodesAndSeparators.Add(parameter);

                if (Current.Kind == SyntaxKind.CommaToken)
                {
                    var comma = MatchToken(SyntaxKind.CommaToken);
                    nodesAndSeparators.Add(comma);
                }
                else
                {
                    parseNextParameter = false;
                }
            }

            return new SeparatedSyntaxList<ParameterSyntax>(nodesAndSeparators.ToImmutable());
        }

        private ParameterSyntax ParseParameter()
        {
            var identifier = MatchToken(SyntaxKind.IdentifierToken);
            var type = ParseTypeClause();
            return new ParameterSyntax(_syntaxTree, identifier, type);
        }

        private MemberSyntax ParseGlobalStatement()
        {
            var statement = ParseStatement();
            return new GlobalStatementSyntax(_syntaxTree, statement);
        }

        private StatementSyntax ParseStatement()
        {
            switch (Current.Kind)
            {
                case SyntaxKind.OpenBraceToken:
                    return ParseBlockStatement();
                case SyntaxKind.LetKeyword:
                case SyntaxKind.VarKeyword:
                    return ParseVariableDeclaration();
                case SyntaxKind.IfKeyword:
                    return ParseIfStatement();
                case SyntaxKind.WhileKeyword:
                    return ParseWhileStatement();
                case SyntaxKind.DoKeyword:
                    return ParseDoWhileStatement();
                case SyntaxKind.ForKeyword:
                    return ParseForStatement();
                case SyntaxKind.BreakKeyword:
                    return ParseBreakStatement();
                case SyntaxKind.ContinueKeyword:
                    return ParseContinueStatement();
                case SyntaxKind.ReturnKeyword:
                    return ParseReturnStatement();
                default:
                    return ParseExpressionStatement();
            }
        }

        private BlockStatementSyntax ParseBlockStatement()
        {
            var statements = ImmutableArray.CreateBuilder<StatementSyntax>();

            var openBraceToken = MatchToken(SyntaxKind.OpenBraceToken);

            while (Current.Kind != SyntaxKind.EndOfFileToken &&
                   Current.Kind != SyntaxKind.CloseBraceToken)
            {
                var startToken = Current;

                var statement = ParseStatement();
                statements.Add(statement);

                // If ParseStatement() did not consume any tokens,
                // we need to skip the current token and continue
                // in order to avoid an infinite loop.
                //
                // We don't need to report an error, because we'll
                // already tried to parse an expression statement
                // and reported one.
                if (Current == startToken)
                    NextToken();
            }

            var closeBraceToken = MatchToken(SyntaxKind.CloseBraceToken);

            return new BlockStatementSyntax(_syntaxTree, openBraceToken, statements.ToImmutable(), closeBraceToken);
        }

        private StatementSyntax ParseVariableDeclaration()
        {
            var expected = Current.Kind == SyntaxKind.LetKeyword ? SyntaxKind.LetKeyword : SyntaxKind.VarKeyword;
            var keyword = MatchToken(expected);
            var identifier = MatchToken(SyntaxKind.IdentifierToken);
            var typeClause = ParseOptionalTypeClause();
            var equals = MatchToken(SyntaxKind.EqualsToken);
            var initializer = ParseExpression();
            return new VariableDeclarationSyntax(_syntaxTree, keyword, identifier, typeClause, equals, initializer);
        }

        private TypeClauseSyntax? ParseOptionalTypeClause()
        {
            if (Current.Kind != SyntaxKind.ColonToken)
                return null;

            return ParseTypeClause();
        }

        private TypeClauseSyntax ParseTypeClause()
        {
            var colonToken = MatchToken(SyntaxKind.ColonToken);
            var identifier = MatchToken(SyntaxKind.IdentifierToken);
            return new TypeClauseSyntax(_syntaxTree, colonToken, identifier);
        }

        private StatementSyntax ParseIfStatement()
        {
            var keyword = MatchToken(SyntaxKind.IfKeyword);
            var condition = ParseExpression();
            var statement = ParseStatement();
            var elseClause = ParseOptionalElseClause();
            return new IfStatementSyntax(_syntaxTree, keyword, condition, statement, elseClause);
        }

        private ElseClauseSyntax? ParseOptionalElseClause()
        {
            if (Current.Kind != SyntaxKind.ElseKeyword)
                return null;

            var keyword = NextToken();
            var statement = ParseStatement();
            return new ElseClauseSyntax(_syntaxTree, keyword, statement);
        }

        private StatementSyntax ParseWhileStatement()
        {
            var keyword = MatchToken(SyntaxKind.WhileKeyword);
            var condition = ParseExpression();
            var body = ParseStatement();
            return new WhileStatementSyntax(_syntaxTree, keyword, condition, body);
        }

        private StatementSyntax ParseDoWhileStatement()
        {
            var doKeyword = MatchToken(SyntaxKind.DoKeyword);
            var body = ParseStatement();
            var whileKeyword = MatchToken(SyntaxKind.WhileKeyword);
            var condition = ParseExpression();
            return new DoWhileStatementSyntax(_syntaxTree, doKeyword, body, whileKeyword, condition);
        }

        private StatementSyntax ParseForStatement()
        {
            var keyword = MatchToken(SyntaxKind.ForKeyword);
            var identifier = MatchToken(SyntaxKind.IdentifierToken);
            var equalsToken = MatchToken(SyntaxKind.EqualsToken);
            var lowerBound = ParseExpression();
            var toKeyword = MatchToken(SyntaxKind.ToKeyword);
            var upperBound = ParseExpression();
            var body = ParseStatement();
            return new ForStatementSyntax(_syntaxTree, keyword, identifier, equalsToken, lowerBound, toKeyword, upperBound, body);
        }

        private StatementSyntax ParseBreakStatement()
        {
            var keyword = MatchToken(SyntaxKind.BreakKeyword);
            return new BreakStatementSyntax(_syntaxTree, keyword);
        }

        private StatementSyntax ParseContinueStatement()
        {
            var keyword = MatchToken(SyntaxKind.ContinueKeyword);
            return new ContinueStatementSyntax(_syntaxTree, keyword);
        }

        private StatementSyntax ParseReturnStatement()
        {
            var keyword = MatchToken(SyntaxKind.ReturnKeyword);
            var keywordLine = _text.GetLineIndex(keyword.Span.Start);
            var currentLine = _text.GetLineIndex(Current.Span.Start);
            var isEof = Current.Kind == SyntaxKind.EndOfFileToken;
            var sameLine = !isEof && keywordLine == currentLine;
            var expression = sameLine ? ParseExpression() : null;
            return new ReturnStatementSyntax(_syntaxTree, keyword, expression);
        }

        private ExpressionStatementSyntax ParseExpressionStatement()
        {
            var expression = ParseExpression();
            return new ExpressionStatementSyntax(_syntaxTree, expression);
        }

        private ExpressionSyntax ParseExpression()
        {
            return ParseAssignmentExpression();
        }

        private ExpressionSyntax ParseAssignmentExpression()
        {
            if (Peek(0).Kind == SyntaxKind.IdentifierToken)
            {
<<<<<<< HEAD
                switch (Peek(1).Kind)
                {
                    case SyntaxKind.PlusEqualsToken:
                    case SyntaxKind.MinusEqualsToken:
                    case SyntaxKind.StarEqualsToken:
                    case SyntaxKind.SlashEqualsToken:
                    case SyntaxKind.AmpersandEqualsToken:
                    case SyntaxKind.PipeEqualsToken:
                    case SyntaxKind.HatEqualsToken:
                        var identifierToken = NextToken();
                        var operatorToken = NextToken();
                        var right = ParseBinaryExpression();
                        return new CompoundAssignmentExpressionSyntax(identifierToken, operatorToken, right);

                    case SyntaxKind.EqualsToken:
                        identifierToken = NextToken();
                        operatorToken = NextToken();
                        right = ParseAssignmentExpression();
                        return new AssignmentExpressionSyntax(identifierToken, operatorToken, right);
                }
               
            } 
              
=======
                var identifierToken = NextToken();
                var operatorToken = NextToken();
                var right = ParseAssignmentExpression();
                return new AssignmentExpressionSyntax(_syntaxTree, identifierToken, operatorToken, right);
            }
>>>>>>> 974ae47c

            return ParseBinaryExpression();
        }

        private ExpressionSyntax ParseBinaryExpression(int parentPrecedence = 0)
        {
            ExpressionSyntax left;
            var unaryOperatorPrecedence = Current.Kind.GetUnaryOperatorPrecedence();
            if (unaryOperatorPrecedence != 0 && unaryOperatorPrecedence >= parentPrecedence)
            {
                var operatorToken = NextToken();
                var operand = ParseBinaryExpression(unaryOperatorPrecedence);
                left = new UnaryExpressionSyntax(_syntaxTree, operatorToken, operand);
            }
            else
            {
                left = ParsePrimaryExpression();
            }

            while (true)
            {
                var precedence = Current.Kind.GetBinaryOperatorPrecedence();
                if (precedence == 0 || precedence <= parentPrecedence)
                    break;

                var operatorToken = NextToken();
                var right = ParseBinaryExpression(precedence);
                left = new BinaryExpressionSyntax(_syntaxTree, left, operatorToken, right);
            }

            return left;
        }

        private ExpressionSyntax ParsePrimaryExpression()
        {
            switch (Current.Kind)
            {
                case SyntaxKind.OpenParenthesisToken:
                    return ParseParenthesizedExpression();

                case SyntaxKind.FalseKeyword:
                case SyntaxKind.TrueKeyword:
                    return ParseBooleanLiteral();

                case SyntaxKind.NumberToken:
                    return ParseNumberLiteral();

                case SyntaxKind.StringToken:
                    return ParseStringLiteral();

                case SyntaxKind.IdentifierToken:
                default:
                    return ParseNameOrCallExpression();
            }
        }

        private ExpressionSyntax ParseParenthesizedExpression()
        {
            var left = MatchToken(SyntaxKind.OpenParenthesisToken);
            var expression = ParseExpression();
            var right = MatchToken(SyntaxKind.CloseParenthesisToken);
            return new ParenthesizedExpressionSyntax(_syntaxTree, left, expression, right);
        }

        private ExpressionSyntax ParseBooleanLiteral()
        {
            var isTrue = Current.Kind == SyntaxKind.TrueKeyword;
            var keywordToken = isTrue ? MatchToken(SyntaxKind.TrueKeyword) : MatchToken(SyntaxKind.FalseKeyword);
            return new LiteralExpressionSyntax(_syntaxTree, keywordToken, isTrue);
        }

        private ExpressionSyntax ParseNumberLiteral()
        {
            var numberToken = MatchToken(SyntaxKind.NumberToken);
            return new LiteralExpressionSyntax(_syntaxTree, numberToken);
        }

        private ExpressionSyntax ParseStringLiteral()
        {
            var stringToken = MatchToken(SyntaxKind.StringToken);
            return new LiteralExpressionSyntax(_syntaxTree, stringToken);
        }

        private ExpressionSyntax ParseNameOrCallExpression()
        {
            if (Peek(0).Kind == SyntaxKind.IdentifierToken && Peek(1).Kind == SyntaxKind.OpenParenthesisToken)
                return ParseCallExpression();

            return ParseNameExpression();
        }

        private ExpressionSyntax ParseCallExpression()
        {
            var identifier = MatchToken(SyntaxKind.IdentifierToken);
            var openParenthesisToken = MatchToken(SyntaxKind.OpenParenthesisToken);
            var arguments = ParseArguments();
            var closeParenthesisToken = MatchToken(SyntaxKind.CloseParenthesisToken);
            return new CallExpressionSyntax(_syntaxTree, identifier, openParenthesisToken, arguments, closeParenthesisToken);
        }

        private SeparatedSyntaxList<ExpressionSyntax> ParseArguments()
        {
            var nodesAndSeparators = ImmutableArray.CreateBuilder<SyntaxNode>();

            var parseNextArgument = true;
            while (parseNextArgument &&
                   Current.Kind != SyntaxKind.CloseParenthesisToken &&
                   Current.Kind != SyntaxKind.EndOfFileToken)
            {
                var expression = ParseExpression();
                nodesAndSeparators.Add(expression);

                if (Current.Kind == SyntaxKind.CommaToken)
                {
                    var comma = MatchToken(SyntaxKind.CommaToken);
                    nodesAndSeparators.Add(comma);
                }
                else
                {
                    parseNextArgument = false;
                }
            }

            return new SeparatedSyntaxList<ExpressionSyntax>(nodesAndSeparators.ToImmutable());
        }

        private ExpressionSyntax ParseNameExpression()
        {
            var identifierToken = MatchToken(SyntaxKind.IdentifierToken);
            return new NameExpressionSyntax(_syntaxTree, identifierToken);
        }
    }
}<|MERGE_RESOLUTION|>--- conflicted
+++ resolved
@@ -351,7 +351,6 @@
         {
             if (Peek(0).Kind == SyntaxKind.IdentifierToken)
             {
-<<<<<<< HEAD
                 switch (Peek(1).Kind)
                 {
                     case SyntaxKind.PlusEqualsToken:
@@ -364,25 +363,16 @@
                         var identifierToken = NextToken();
                         var operatorToken = NextToken();
                         var right = ParseBinaryExpression();
-                        return new CompoundAssignmentExpressionSyntax(identifierToken, operatorToken, right);
+                        return new CompoundAssignmentExpressionSyntax(_syntaxTree, identifierToken, operatorToken, right);
 
                     case SyntaxKind.EqualsToken:
                         identifierToken = NextToken();
                         operatorToken = NextToken();
                         right = ParseAssignmentExpression();
-                        return new AssignmentExpressionSyntax(identifierToken, operatorToken, right);
-                }
-               
-            } 
-              
-=======
-                var identifierToken = NextToken();
-                var operatorToken = NextToken();
-                var right = ParseAssignmentExpression();
-                return new AssignmentExpressionSyntax(_syntaxTree, identifierToken, operatorToken, right);
-            }
->>>>>>> 974ae47c
-
+                        return new AssignmentExpressionSyntax(_syntaxTree, identifierToken, operatorToken, right);
+                }
+
+            }
             return ParseBinaryExpression();
         }
 
