using System;
using System.Collections.Generic;
using Minsk.CodeAnalysis;
using Minsk.CodeAnalysis.Symbols;
using Minsk.CodeAnalysis.Syntax;
using Xunit;

namespace Minsk.Tests.CodeAnalysis
{
    public class EvaluationTests
    {
        [Theory]
        [InlineData("1", 1)]
        [InlineData("+1", 1)]
        [InlineData("-1", -1)]
        [InlineData("~1", -2)]
        [InlineData("14 + 12", 26)]
        [InlineData("12 - 3", 9)]
        [InlineData("4 * 2", 8)]
        [InlineData("9 / 3", 3)]
        [InlineData("(10)", 10)]
        [InlineData("12 == 3", false)]
        [InlineData("3 == 3", true)]
        [InlineData("12 != 3", true)]
        [InlineData("3 != 3", false)]
        [InlineData("3 < 4", true)]
        [InlineData("5 < 4", false)]
        [InlineData("4 <= 4", true)]
        [InlineData("4 <= 5", true)]
        [InlineData("5 <= 4", false)]
        [InlineData("4 > 3", true)]
        [InlineData("4 > 5", false)]
        [InlineData("4 >= 4", true)]
        [InlineData("5 >= 4", true)]
        [InlineData("4 >= 5", false)]
        [InlineData("1 | 2", 3)]
        [InlineData("1 | 0", 1)]
        [InlineData("1 & 3", 1)]
        [InlineData("1 & 0", 0)]
        [InlineData("1 ^ 0", 1)]
        [InlineData("0 ^ 1", 1)]
        [InlineData("1 ^ 3", 2)]
        [InlineData("false == false", true)]
        [InlineData("true == false", false)]
        [InlineData("false != false", false)]
        [InlineData("true != false", true)]
        [InlineData("true && true", true)]
        [InlineData("false || false", false)]
        [InlineData("false | false", false)]
        [InlineData("false | true", true)]
        [InlineData("true | false", true)]
        [InlineData("true | true", true)]
        [InlineData("false & false", false)]
        [InlineData("false & true", false)]
        [InlineData("true & false", false)]
        [InlineData("true & true", true)]
        [InlineData("false ^ false", false)]
        [InlineData("true ^ false", true)]
        [InlineData("false ^ true", true)]
        [InlineData("true ^ true", false)]
        [InlineData("true", true)]
        [InlineData("false", false)]
        [InlineData("!true", false)]
        [InlineData("!false", true)]
<<<<<<< HEAD
        [InlineData("var a = 10", 10)]
        [InlineData("{ var a = 10 (a * a) }", 100)]
        [InlineData("{ var a = 0 (a = 10) * a }", 100)]
        [InlineData("{ var a = 0 if a == 0 a = 10 a }", 10)]
        [InlineData("{ var a = 0 if a == 4 a = 10 a }", 0)]
        [InlineData("{ var a = 0 if a == 0 a = 10 else a = 5 a }", 10)]
        [InlineData("{ var a = 0 if a == 4 a = 10 else a = 5 a }", 5)]
        [InlineData("{ var i = 10 var result = 0 while i > 0 { result = result + i i = i - 1} result }", 55)]
        [InlineData("{ var result = 0 for i = 1 to 10 { result = result + i } result }", 55)]
        [InlineData("{ var a = 10 for i = 1 to (a = a - 1) { } a }", 9)]
        [InlineData("{ var a = 0 do a = a + 1 while a < 10 a}", 10)]
        [InlineData("{ var a = 1 a += (2 + 3) a }", 6)]
        [InlineData("{ var a = 1 a -= (2 + 3) a }", -4)]
        [InlineData("{ var a = 1 a *= (2 + 3) a }", 5)]
        [InlineData("{ var a = 1 a /= (2 + 3) a }", 0)]
        [InlineData("{ var a = true a &= (false) a }", false)]
        [InlineData("{ var a = true a |= (false) a }", true)]
        [InlineData("{ var a = true a ^= (true) a }", false)]
        [InlineData("{ var a = 1 a|= 0 a }", 1)]
        [InlineData("{ var a = 1 a&= 3 a }", 1)]
        [InlineData("{ var a = 1 a&= 0 a }", 0)]
        [InlineData("{ var a = 1 a^= 0 a }", 1)]
=======
        [InlineData("var a = 10 return a", 10)]
        [InlineData("\"test\"", "test")]
        [InlineData("\"te\"\"st\"", "te\"st")]
        [InlineData("\"test\" == \"test\"", true)]
        [InlineData("\"test\" != \"test\"", false)]
        [InlineData("\"test\" == \"abc\"", false)]
        [InlineData("\"test\" != \"abc\"", true)]
        [InlineData("\"test\" + \"abc\"", "testabc")]
        [InlineData("{ var a : any = 0 var b : any = \"b\" return a == b }", false)]
        [InlineData("{ var a : any = 0 var b : any = \"b\" return a != b }", true)]
        [InlineData("{ var a : any = 0 var b : any = 0 return a == b }", true)]
        [InlineData("{ var a : any = 0 var b : any = 0 return a != b }", false)]
        [InlineData("{ var a = 10 return a * a }", 100)]
        [InlineData("{ var a = 0 return (a = 10) * a }", 100)]
        [InlineData("{ var a = 0 if a == 0 a = 10 return a }", 10)]
        [InlineData("{ var a = 0 if a == 4 a = 10 return a }", 0)]
        [InlineData("{ var a = 0 if a == 0 a = 10 else a = 5 return a }", 10)]
        [InlineData("{ var a = 0 if a == 4 a = 10 else a = 5 return a }", 5)]
        [InlineData("{ var i = 10 var result = 0 while i > 0 { result = result + i i = i - 1} return result }", 55)]
        [InlineData("{ var result = 0 for i = 1 to 10 { result = result + i } return result }", 55)]
        [InlineData("{ var a = 10 for i = 1 to (a = a - 1) { } return a }", 9)]
        [InlineData("{ var a = 0 do a = a + 1 while a < 10 return a}", 10)]
        [InlineData("{ var i = 0 while i < 5 { i = i + 1 if i == 5 continue } return i }", 5)]
        [InlineData("{ var i = 0 do { i = i + 1 if i == 5 continue } while i < 5 return i }", 5)]
>>>>>>> 974ae47c
        public void Evaluator_Computes_CorrectValues(string text, object expectedValue)
        {
            AssertValue(text, expectedValue);
        }

        [Fact]
        public void Evaluator_VariableDeclaration_Reports_Redeclaration()
        {
            var text = @"
                {
                    var x = 10
                    var y = 100
                    {
                        var x = 10
                    }
                    var [x] = 5
                }
            ";

            var diagnostics = @"
                'x' is already declared.
            ";

            AssertDiagnostics(text, diagnostics);
        }

        [Fact]
        public void Evaluator_BlockStatement_NoInfiniteLoop()
        {
            var text = @"
                {
                [)][]
            ";

            var diagnostics = @"
                Unexpected token <CloseParenthesisToken>, expected <IdentifierToken>.
                Unexpected token <EndOfFileToken>, expected <CloseBraceToken>.
            ";

            AssertDiagnostics(text, diagnostics);
        }

        [Fact]
        public void Evaluator_InvokeFunctionArguments_Missing()
        {
            var text = @"
                print([)]
            ";

            var diagnostics = @"
                Function 'print' requires 1 arguments but was given 0.
            ";

            AssertDiagnostics(text, diagnostics);
        }

        [Fact]
        public void Evaluator_InvokeFunctionArguments_Exceeding()
        {
            var text = @"
                print(""Hello""[, "" "", "" world!""])
            ";

            var diagnostics = @"
                Function 'print' requires 1 arguments but was given 3.
            ";

            AssertDiagnostics(text, diagnostics);
        }

        [Fact]
        public void Evaluator_InvokeFunctionArguments_NoInfiniteLoop()
        {
            var text = @"
                print(""Hi""[[=]][)]
            ";

            var diagnostics = @"
                Unexpected token <EqualsToken>, expected <CloseParenthesisToken>.
                Unexpected token <EqualsToken>, expected <IdentifierToken>.
                Unexpected token <CloseParenthesisToken>, expected <IdentifierToken>.
            ";

            AssertDiagnostics(text, diagnostics);
        }

        [Fact]
        public void Evaluator_FunctionParameters_NoInfiniteLoop()
        {
            var text = @"
                function hi(name: string[[[=]]][)]
                {
                    print(""Hi "" + name + ""!"" )
                }[]
            ";

            var diagnostics = @"
                Unexpected token <EqualsToken>, expected <CloseParenthesisToken>.
                Unexpected token <EqualsToken>, expected <OpenBraceToken>.
                Unexpected token <EqualsToken>, expected <IdentifierToken>.
                Unexpected token <CloseParenthesisToken>, expected <IdentifierToken>.
                Unexpected token <EndOfFileToken>, expected <CloseBraceToken>.
            ";

            AssertDiagnostics(text, diagnostics);
        }

        [Fact]
        public void Evaluator_FunctionReturn_Missing()
        {
            var text = @"
                function [add](a: int, b: int): int
                {
                }
            ";

            var diagnostics = @"
                Not all code paths return a value.
            ";

            AssertDiagnostics(text, diagnostics);
        }

        [Fact]
        public void Evaluator_IfStatement_Reports_CannotConvert()
        {
            var text = @"
                {
                    var x = 0
                    if [10]
                        x = 10
                }
            ";

            var diagnostics = @"
                Cannot convert type 'int' to 'bool'.
            ";

            AssertDiagnostics(text, diagnostics);
        }

        [Fact]
        public void Evaluator_WhileStatement_Reports_CannotConvert()
        {
            var text = @"
                {
                    var x = 0
                    while [10]
                        x = 10
                }
            ";

            var diagnostics = @"
                Cannot convert type 'int' to 'bool'.
            ";

            AssertDiagnostics(text, diagnostics);
        }

        [Fact]
        public void Evaluator_DoWhileStatement_Reports_CannotConvert()
        {
            var text = @"
                {
                    var x = 0
                    do
                        x = 10
                    while [10]
                }
            ";

            var diagnostics = @"
                Cannot convert type 'int' to 'bool'.
            ";

            AssertDiagnostics(text, diagnostics);
        }

        [Fact]
        public void Evaluator_ForStatement_Reports_CannotConvert_LowerBound()
        {
            var text = @"
                {
                    var result = 0
                    for i = [false] to 10
                        result = result + i
                }
            ";

            var diagnostics = @"
                Cannot convert type 'bool' to 'int'.
            ";

            AssertDiagnostics(text, diagnostics);
        }

        [Fact]
        public void Evaluator_ForStatement_Reports_CannotConvert_UpperBound()
        {
            var text = @"
                {
                    var result = 0
                    for i = 1 to [true]
                        result = result + i
                }
            ";

            var diagnostics = @"
                Cannot convert type 'bool' to 'int'.
            ";

            AssertDiagnostics(text, diagnostics);
        }

        [Fact]
        public void Evaluator_NameExpression_Reports_Undefined()
        {
            var text = @"[x] * 10";

            var diagnostics = @"
                Variable 'x' doesn't exist.
            ";

            AssertDiagnostics(text, diagnostics);
        }

        [Fact]
        public void Evaluator_NameExpression_Reports_NoErrorForInsertedToken()
        {
            var text = @"1 + []";

            var diagnostics = @"
                Unexpected token <EndOfFileToken>, expected <IdentifierToken>.
            ";

            AssertDiagnostics(text, diagnostics);
        }

        [Fact]
        public void Evaluator_UnaryExpression_Reports_Undefined()
        {
            var text = @"[+]true";

            var diagnostics = @"
                Unary operator '+' is not defined for type 'bool'.
            ";

            AssertDiagnostics(text, diagnostics);
        }

        [Fact]
        public void Evaluator_BinaryExpression_Reports_Undefined()
        {
            var text = @"10 [*] false";

            var diagnostics = @"
                Binary operator '*' is not defined for types 'int' and 'bool'.
            ";

            AssertDiagnostics(text, diagnostics);
        }

        [Fact]
        public void Evaluator_LambdaDeclarationExpression_Reports_Undefined()
        {
            var text = @"var x = 10 
                         x [+=] false";

            var diagnostics = @"
                Binary operator '+=' is not defined for types 'int' and 'bool'.
            ";

            AssertDiagnostics(text, diagnostics);
        }

        [Fact]
        public void Evaluator_AssignmentExpression_Reports_Undefined()
        {
            var text = @"[x] = 10";

            var diagnostics = @"
                Variable 'x' doesn't exist.
            ";

            AssertDiagnostics(text, diagnostics);
        }

         [Fact]
        public void Evaluator_LambdaDeclarationExpression_Assignemnt_NonDefinedVariable_Reports_Undefined()
        {
            var text = @"[x] += 10";

            var diagnostics = @"
                Variable 'x' doesn't exist.
            ";

            AssertDiagnostics(text, diagnostics);
        }

        [Fact]
        public void Evaluator_AssignmentExpression_Reports_NotAVariable()
        {
            var text = @"[print] = 42";

            var diagnostics = @"
                'print' is not a variable.
            ";

            AssertDiagnostics(text, diagnostics);
        }

        [Fact]
        public void Evaluator_AssignmentExpression_Reports_CannotAssign()
        {
            var text = @"
                {
                    let x = 10
                    x [=] 0
                }
            ";

            var diagnostics = @"
                Variable 'x' is read-only and cannot be assigned to.
            ";

            AssertDiagnostics(text, diagnostics);
        }

         [Fact]
        public void Evaluator_LambdaDeclarationExpression_Reports_CannotAssign()
        {
            var text = @"
                {
                    let x = 10
                    x [+=] 1
                }
            ";

            var diagnostics = @"
                Variable 'x' is read-only and cannot be assigned to.
            ";

            AssertDiagnostics(text, diagnostics);
        }

        [Fact]
        public void Evaluator_AssignmentExpression_Reports_CannotConvert()
        {
            var text = @"
                {
                    var x = 10
                    x = [true]
                }
            ";

            var diagnostics = @"
                Cannot convert type 'bool' to 'int'.
            ";

            AssertDiagnostics(text, diagnostics);
        }

        [Fact]
        public void Evaluator_CallExpression_Reports_Undefined()
        {
            var text = @"[foo](42)";

            var diagnostics = @"
                Function 'foo' doesn't exist.
            ";

            AssertDiagnostics(text, diagnostics);
        }

        [Fact]
        public void Evaluator_CallExpression_Reports_NotAFunction()
        {
            var text = @"
                {
                    let foo = 42
                    [foo](42)
                }
            ";

            var diagnostics = @"
                'foo' is not a function.
            ";

            AssertDiagnostics(text, diagnostics);
        }

        [Fact]
        public void Evaluator_Variables_Can_Shadow_Functions()
        {
            var text = @"
                {
                    let print = 42
                    [print](""test"")
                }
            ";

            var diagnostics = @"
                'print' is not a function.
            ";

            AssertDiagnostics(text, diagnostics);
        }

        [Fact]
        public void Evaluator_Void_Function_Should_Not_Return_Value()
        {
            var text = @"
                function test()
                {
                    return [1]
                }
            ";

            var diagnostics = @"
                Since the function 'test' does not return a value the 'return' keyword cannot be followed by an expression.
            ";

            AssertDiagnostics(text, diagnostics);
        }

        [Fact]
        public void Evaluator_Function_With_ReturnValue_Should_Not_Return_Void()
        {
            var text = @"
                function test(): int
                {
                    [return]
                }
            ";

            var diagnostics = @"
                An expression of type 'int' is expected.
            ";

            AssertDiagnostics(text, diagnostics);
        }

        [Fact]
        public void Evaluator_Not_All_Code_Paths_Return_Value()
        {
            var text = @"
                function [test](n: int): bool
                {
                    if (n > 10)
                       return true
                }
            ";

            var diagnostics = @"
                Not all code paths return a value.
            ";

            AssertDiagnostics(text, diagnostics);
        }

        [Fact]
        public void Evaluator_Expression_Must_Have_Value()
        {
            var text = @"
                function test(n: int)
                {
                    return
                }

                let value = [test(100)]
            ";

            var diagnostics = @"
                Expression must have a value.
            ";

            AssertDiagnostics(text, diagnostics);
        }

        [Fact]
        public void Evaluator_IfStatement_Reports_NotReachableCode_Warning()
        {
            var text = @"
                function test()
                {
                    let x = 4 * 3
                    if x > 12
                    {
                        [print](""x"")
                    }
                    else
                    {
                        print(""x"")
                    }
                }
            ";

            var diagnostics = @"
                Unreachable code detected.
            ";
            AssertDiagnostics(text, diagnostics, assertWarnings: true);
        }

        [Fact]
        public void Evaluator_ElseStatement_Reports_NotReachableCode_Warning()
        {
            var text = @"
                function test(): int
                {
                    if true
                    {
                        return 1
                    }
                    else
                    {
                        [return] 0
                    }
                }
            ";

            var diagnostics = @"
                Unreachable code detected.
            ";

            AssertDiagnostics(text, diagnostics, assertWarnings: true);
        }

        [Fact]
        public void Evaluator_WhileStatement_Reports_NotReachableCode_Warning()
        {
            var text = @"
                function test()
                {
                    while false
                    {
                        [continue]
                    }
                }
            ";

            var diagnostics = @"
                Unreachable code detected.
            ";

            AssertDiagnostics(text, diagnostics, assertWarnings: true);
        }

        [Theory]
        [InlineData("[break]", "break")]
        [InlineData("[continue]", "continue")]
        public void Evaluator_Invalid_Break_Or_Continue(string text, string keyword)
        {
            var diagnostics = $@"
                The keyword '{keyword}' can only be used inside of loops.
            ";

            AssertDiagnostics(text, diagnostics);
        }

        [Fact]
        public void Evaluator_Script_Return()
        {
            var text = @"
                return
            ";

            AssertValue(text, "");
        }

        [Fact]
        public void Evaluator_Parameter_Already_Declared()
        {
            var text = @"
                function sum(a: int, b: int, [a: int]): int
                {
                    return a + b + c
                }
            ";

            var diagnostics = @"
                A parameter with the name 'a' already exists.
            ";

            AssertDiagnostics(text, diagnostics);
        }

        [Fact]
        public void Evaluator_Function_Must_Have_Name()
        {
            var text = @"
                function [(]a: int, b: int): int
                {
                    return a + b
                }
            ";

            var diagnostics = @"
                Unexpected token <OpenParenthesisToken>, expected <IdentifierToken>.
            ";

            AssertDiagnostics(text, diagnostics);
        }

        [Fact]
        public void Evaluator_Wrong_Argument_Type()
        {
            var text = @"
                function test(n: int): bool
                {
                    return n > 10
                }
                let testValue = ""string""
                test([testValue])
            ";

            var diagnostics = @"
                Cannot convert type 'string' to 'int'. An explicit conversion exists (are you missing a cast?)
            ";

            AssertDiagnostics(text, diagnostics);
        }

        [Fact]
        public void Evaluator_Bad_Type()
        {
            var text = @"
                function test(n: [invalidtype])
                {
                }
            ";

            var diagnostics = @"
                Type 'invalidtype' doesn't exist.
            ";

            AssertDiagnostics(text, diagnostics);
        }

        private static void AssertValue(string text, object expectedValue)
        {
            var syntaxTree = SyntaxTree.Parse(text);
            var compilation = Compilation.CreateScript(null, syntaxTree);
            var variables = new Dictionary<VariableSymbol, object>();
            var result = compilation.Evaluate(variables);

            Assert.Empty(result.ErrorDiagnostics);
            Assert.Equal(expectedValue, result.Value);
        }

        private void AssertDiagnostics(string text, string diagnosticText, bool assertWarnings = false)
        {
            var annotatedText = AnnotatedText.Parse(text);
            var syntaxTree = SyntaxTree.Parse(annotatedText.Text);
            var compilation = Compilation.CreateScript(null, syntaxTree);
            var result = compilation.Evaluate(new Dictionary<VariableSymbol, object>());

            var expectedDiagnostics = AnnotatedText.UnindentLines(diagnosticText);

            if (annotatedText.Spans.Length != expectedDiagnostics.Length)
                throw new Exception("ERROR: Must mark as many spans as there are expected diagnostics");

            var diagnostics = assertWarnings ? result.Diagnostics : result.ErrorDiagnostics;
            Assert.Equal(expectedDiagnostics.Length, diagnostics.Length);

            for (var i = 0; i < expectedDiagnostics.Length; i++)
            {
                var expectedMessage = expectedDiagnostics[i];
                var actualMessage = diagnostics[i].Message;
                Assert.Equal(expectedMessage, actualMessage);

                var expectedSpan = annotatedText.Spans[i];
                var actualSpan = diagnostics[i].Location.Span;
                Assert.Equal(expectedSpan, actualSpan);
            }
        }
    }
}<|MERGE_RESOLUTION|>--- conflicted
+++ resolved
@@ -62,30 +62,6 @@
         [InlineData("false", false)]
         [InlineData("!true", false)]
         [InlineData("!false", true)]
-<<<<<<< HEAD
-        [InlineData("var a = 10", 10)]
-        [InlineData("{ var a = 10 (a * a) }", 100)]
-        [InlineData("{ var a = 0 (a = 10) * a }", 100)]
-        [InlineData("{ var a = 0 if a == 0 a = 10 a }", 10)]
-        [InlineData("{ var a = 0 if a == 4 a = 10 a }", 0)]
-        [InlineData("{ var a = 0 if a == 0 a = 10 else a = 5 a }", 10)]
-        [InlineData("{ var a = 0 if a == 4 a = 10 else a = 5 a }", 5)]
-        [InlineData("{ var i = 10 var result = 0 while i > 0 { result = result + i i = i - 1} result }", 55)]
-        [InlineData("{ var result = 0 for i = 1 to 10 { result = result + i } result }", 55)]
-        [InlineData("{ var a = 10 for i = 1 to (a = a - 1) { } a }", 9)]
-        [InlineData("{ var a = 0 do a = a + 1 while a < 10 a}", 10)]
-        [InlineData("{ var a = 1 a += (2 + 3) a }", 6)]
-        [InlineData("{ var a = 1 a -= (2 + 3) a }", -4)]
-        [InlineData("{ var a = 1 a *= (2 + 3) a }", 5)]
-        [InlineData("{ var a = 1 a /= (2 + 3) a }", 0)]
-        [InlineData("{ var a = true a &= (false) a }", false)]
-        [InlineData("{ var a = true a |= (false) a }", true)]
-        [InlineData("{ var a = true a ^= (true) a }", false)]
-        [InlineData("{ var a = 1 a|= 0 a }", 1)]
-        [InlineData("{ var a = 1 a&= 3 a }", 1)]
-        [InlineData("{ var a = 1 a&= 0 a }", 0)]
-        [InlineData("{ var a = 1 a^= 0 a }", 1)]
-=======
         [InlineData("var a = 10 return a", 10)]
         [InlineData("\"test\"", "test")]
         [InlineData("\"te\"\"st\"", "te\"st")]
@@ -110,7 +86,18 @@
         [InlineData("{ var a = 0 do a = a + 1 while a < 10 return a}", 10)]
         [InlineData("{ var i = 0 while i < 5 { i = i + 1 if i == 5 continue } return i }", 5)]
         [InlineData("{ var i = 0 do { i = i + 1 if i == 5 continue } while i < 5 return i }", 5)]
->>>>>>> 974ae47c
+        [InlineData("{ var a = 1 a += (2 + 3) a }", 6)]
+        [InlineData("{ var a = 1 a -= (2 + 3) a }", -4)]
+        [InlineData("{ var a = 1 a *= (2 + 3) a }", 5)]
+        [InlineData("{ var a = 1 a /= (2 + 3) a }", 0)]
+        [InlineData("{ var a = true a &= (false) a }", false)]
+        [InlineData("{ var a = true a |= (false) a }", true)]
+        [InlineData("{ var a = true a ^= (true) a }", false)]
+        [InlineData("{ var a = 1 a|= 0 a }", 1)]
+        [InlineData("{ var a = 1 a&= 3 a }", 1)]
+        [InlineData("{ var a = 1 a&= 0 a }", 0)]
+        [InlineData("{ var a = 1 a^= 0 a }", 1)]
+
         public void Evaluator_Computes_CorrectValues(string text, object expectedValue)
         {
             AssertValue(text, expectedValue);
@@ -376,7 +363,7 @@
         [Fact]
         public void Evaluator_LambdaDeclarationExpression_Reports_Undefined()
         {
-            var text = @"var x = 10 
+            var text = @"var x = 10
                          x [+=] false";
 
             var diagnostics = @"
