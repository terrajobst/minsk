using System;
using System.Collections.Generic;
using System.Collections.Immutable;
using System.Linq;
using Minsk.CodeAnalysis.Lowering;
using Minsk.CodeAnalysis.Optimizing;
using Minsk.CodeAnalysis.Symbols;
using Minsk.CodeAnalysis.Syntax;
using Minsk.CodeAnalysis.Text;

namespace Minsk.CodeAnalysis.Binding
{
    internal sealed class Binder
    {
        private readonly DiagnosticBag _diagnostics = new DiagnosticBag();
        private readonly FunctionSymbol _function;

        private Stack<(BoundLabel BreakLabel, BoundLabel ContinueLabel)> _loopStack = new Stack<(BoundLabel BreakLabel, BoundLabel ContinueLabel)>();
        private int _labelCounter;
        private BoundScope _scope;

        public Binder(BoundScope parent, FunctionSymbol function)
        {
            _scope = new BoundScope(parent);
            _function = function;

            if (function != null)
            {
                foreach (var p in function.Parameters)
                    _scope.TryDeclareVariable(p);
            }
        }

        public static BoundGlobalScope BindGlobalScope(BoundGlobalScope previous, CompilationUnitSyntax syntax)
        {
            var parentScope = CreateParentScope(previous);
            var binder = new Binder(parentScope, function: null);

            foreach (var function in syntax.Members.OfType<FunctionDeclarationSyntax>())
                binder.BindFunctionDeclaration(function);

            var statements = ImmutableArray.CreateBuilder<BoundStatement>();

            foreach (var globalStatement in syntax.Members.OfType<GlobalStatementSyntax>())
            {
                var statement = binder.BindStatement(globalStatement.Statement);
                statements.Add(statement);
            }

            var functions = binder._scope.GetDeclaredFunctions();
            var variables = binder._scope.GetDeclaredVariables();
            var diagnostics = binder.Diagnostics.ToImmutableArray();

            if (previous != null)
                diagnostics = diagnostics.InsertRange(0, previous.Diagnostics);

            return new BoundGlobalScope(previous, diagnostics, functions, variables, statements.ToImmutable());
        }

        public static BoundProgram BindProgram(BoundGlobalScope globalScope)
        {
            var parentScope = CreateParentScope(globalScope);

            var functionBodies = ImmutableDictionary.CreateBuilder<FunctionSymbol, BoundBlockStatement>();
            var diagnostics = ImmutableArray.CreateBuilder<Diagnostic>();

            var scope = globalScope;

            while (scope != null)
            {
                foreach (var function in scope.Functions)
                {
                    var binder = new Binder(parentScope, function);
                    var body = binder.BindStatement(function.Declaration.Body);
<<<<<<< HEAD
                    var optimizedBody = Optimizer.Optimize(body);
                    var loweredBody = Lowerer.Lower(optimizedBody);
=======
                    var loweredBody = Lowerer.Lower(body);

                    if (function.Type != TypeSymbol.Void && !ControlFlowGraph.AllPathsReturn(loweredBody))
                        binder._diagnostics.ReportAllPathsMustReturn(function.Declaration.Identifier.Span);

>>>>>>> 1c765479
                    functionBodies.Add(function, loweredBody);

                    diagnostics.AddRange(binder.Diagnostics);
                }

                scope = scope.Previous;
            }

            var optimized = Optimizer.Optimize(new BoundBlockStatement(globalScope.Statements));
            var lowered = Lowerer.Lower(optimized);
            return new BoundProgram(diagnostics.ToImmutable(), functionBodies.ToImmutable(), lowered);
        }

        private void BindFunctionDeclaration(FunctionDeclarationSyntax syntax)
        {
            var parameters = ImmutableArray.CreateBuilder<ParameterSymbol>();

            var seenParameterNames = new HashSet<string>();

            foreach (var parameterSyntax in syntax.Parameters)
            {
                var parameterName = parameterSyntax.Identifier.Text;
                var parameterType = BindTypeClause(parameterSyntax.Type);
                if (!seenParameterNames.Add(parameterName))
                {
                    _diagnostics.ReportParameterAlreadyDeclared(parameterSyntax.Span, parameterName);
                }
                else
                {
                    var parameter = new ParameterSymbol(parameterName, parameterType);
                    parameters.Add(parameter);
                }
            }

            var type = BindTypeClause(syntax.Type) ?? TypeSymbol.Void;

            var function = new FunctionSymbol(syntax.Identifier.Text, parameters.ToImmutable(), type, syntax);
            if (!_scope.TryDeclareFunction(function))
                _diagnostics.ReportSymbolAlreadyDeclared(syntax.Identifier.Span, function.Name);
        }

        private static BoundScope CreateParentScope(BoundGlobalScope previous)
        {
            var stack = new Stack<BoundGlobalScope>();
            while (previous != null)
            {
                stack.Push(previous);
                previous = previous.Previous;
            }

            var parent = CreateRootScope();

            while (stack.Count > 0)
            {
                previous = stack.Pop();
                var scope = new BoundScope(parent);

                foreach (var f in previous.Functions)
                    scope.TryDeclareFunction(f);

                foreach (var v in previous.Variables)
                    scope.TryDeclareVariable(v);

                parent = scope;
            }

            return parent;
        }

        private static BoundScope CreateRootScope()
        {
            var result = new BoundScope(null);

            foreach (var f in BuiltinFunctions.GetAll())
                result.TryDeclareFunction(f);

            return result;
        }

        public DiagnosticBag Diagnostics => _diagnostics;

        private BoundStatement BindErrorStatement()
        {
            return new BoundExpressionStatement(new BoundErrorExpression());
        }

        private BoundStatement BindStatement(StatementSyntax syntax)
        {
            switch (syntax.Kind)
            {
                case SyntaxKind.BlockStatement:
                    return BindBlockStatement((BlockStatementSyntax)syntax);
                case SyntaxKind.VariableDeclaration:
                    return BindVariableDeclaration((VariableDeclarationSyntax)syntax);
                case SyntaxKind.IfStatement:
                    return BindIfStatement((IfStatementSyntax)syntax);
                case SyntaxKind.WhileStatement:
                    return BindWhileStatement((WhileStatementSyntax)syntax);
                case SyntaxKind.DoWhileStatement:
                    return BindDoWhileStatement((DoWhileStatementSyntax)syntax);
                case SyntaxKind.ForStatement:
                    return BindForStatement((ForStatementSyntax)syntax);
                case SyntaxKind.BreakStatement:
                    return BindBreakStatement((BreakStatementSyntax)syntax);
                case SyntaxKind.ContinueStatement:
                    return BindContinueStatement((ContinueStatementSyntax)syntax);
                case SyntaxKind.ReturnStatement:
                    return BindReturnStatement((ReturnStatementSyntax)syntax);
                case SyntaxKind.ExpressionStatement:
                    return BindExpressionStatement((ExpressionStatementSyntax)syntax);
                default:
                    throw new Exception($"Unexpected syntax {syntax.Kind}");
            }
        }

        private BoundStatement BindBlockStatement(BlockStatementSyntax syntax)
        {
            var statements = ImmutableArray.CreateBuilder<BoundStatement>();
            _scope = new BoundScope(_scope);

            foreach (var statementSyntax in syntax.Statements)
            {
                var statement = BindStatement(statementSyntax);
                statements.Add(statement);
            }

            _scope = _scope.Parent;

            return new BoundBlockStatement(statements.ToImmutable());
        }

        private BoundStatement BindVariableDeclaration(VariableDeclarationSyntax syntax)
        {
            var isReadOnly = syntax.Keyword.Kind == SyntaxKind.LetKeyword;
            var type = BindTypeClause(syntax.TypeClause);
            var initializer = BindExpression(syntax.Initializer);
            var variableType = type ?? initializer.Type;
            var variable = BindVariable(syntax.Identifier, isReadOnly, variableType);
            var convertedInitializer = BindConversion(syntax.Initializer.Span, initializer, variableType);

            return new BoundVariableDeclaration(variable, convertedInitializer);
        }

        private TypeSymbol BindTypeClause(TypeClauseSyntax syntax)
        {
            if (syntax == null)
                return null;

            var type = LookupType(syntax.Identifier.Text);
            if (type == null)
                _diagnostics.ReportUndefinedType(syntax.Identifier.Span, syntax.Identifier.Text);

            return type;
        }

        private BoundStatement BindIfStatement(IfStatementSyntax syntax)
        {
            var condition = BindExpression(syntax.Condition, TypeSymbol.Bool);
            var thenStatement = BindStatement(syntax.ThenStatement);
            var elseStatement = syntax.ElseClause == null ? null : BindStatement(syntax.ElseClause.ElseStatement);
            return new BoundIfStatement(condition, thenStatement, elseStatement);
        }

        private BoundStatement BindWhileStatement(WhileStatementSyntax syntax)
        {
            var condition = BindExpression(syntax.Condition, TypeSymbol.Bool);
            var body = BindLoopBody(syntax.Body, out var breakLabel, out var continueLabel);
            return new BoundWhileStatement(condition, body, breakLabel, continueLabel);
        }

        private BoundStatement BindDoWhileStatement(DoWhileStatementSyntax syntax)
        {
            var body = BindLoopBody(syntax.Body, out var breakLabel, out var continueLabel);
            var condition = BindExpression(syntax.Condition, TypeSymbol.Bool);
            return new BoundDoWhileStatement(body, condition, breakLabel, continueLabel);
        }

        private BoundStatement BindForStatement(ForStatementSyntax syntax)
        {
            var lowerBound = BindExpression(syntax.LowerBound, TypeSymbol.Int);
            var upperBound = BindExpression(syntax.UpperBound, TypeSymbol.Int);

            _scope = new BoundScope(_scope);

            var variable = BindVariable(syntax.Identifier, isReadOnly: true, TypeSymbol.Int);
            var body = BindLoopBody(syntax.Body, out var breakLabel, out var continueLabel);

            _scope = _scope.Parent;

            return new BoundForStatement(variable, lowerBound, upperBound, body, breakLabel, continueLabel);
        }

        private BoundStatement BindLoopBody(StatementSyntax body, out BoundLabel breakLabel, out BoundLabel continueLabel)
        {
            _labelCounter++;
            breakLabel = new BoundLabel($"break{_labelCounter}");
            continueLabel = new BoundLabel($"continue{_labelCounter}");

            _loopStack.Push((breakLabel, continueLabel));
            var boundBody = BindStatement(body);
            _loopStack.Pop();

            return boundBody;
        }

        private BoundStatement BindBreakStatement(BreakStatementSyntax syntax)
        {
            if (_loopStack.Count == 0)
            {
                _diagnostics.ReportInvalidBreakOrContinue(syntax.Keyword.Span, syntax.Keyword.Text);
                return BindErrorStatement();
            }

            var breakLabel = _loopStack.Peek().BreakLabel;
            return new BoundGotoStatement(breakLabel);
        }

        private BoundStatement BindContinueStatement(ContinueStatementSyntax syntax)
        {
            if (_loopStack.Count == 0)
            {
                _diagnostics.ReportInvalidBreakOrContinue(syntax.Keyword.Span, syntax.Keyword.Text);
                return BindErrorStatement();
            }

            var continueLabel = _loopStack.Peek().ContinueLabel;
            return new BoundGotoStatement(continueLabel);
        }

        private BoundStatement BindReturnStatement(ReturnStatementSyntax syntax)
        {
            var expression = syntax.Expression == null ? null : BindExpression(syntax.Expression);

            if (_function == null)
            {
                _diagnostics.ReportInvalidReturn(syntax.ReturnKeyword.Span);
            }
            else
            {
                if (_function.Type == TypeSymbol.Void)
                {
                    if (expression != null)
                        _diagnostics.ReportInvalidReturnExpression(syntax.Expression.Span, _function.Name);
                }
                else
                {
                    if (expression == null)
                        _diagnostics.ReportMissingReturnExpression(syntax.ReturnKeyword.Span, _function.Type);
                    else
                        expression = BindConversion(syntax.Expression.Span, expression, _function.Type);
                }
            }

            return new BoundReturnStatement(expression);
        }

        private BoundStatement BindExpressionStatement(ExpressionStatementSyntax syntax)
        {
            var expression = BindExpression(syntax.Expression, canBeVoid: true);
            return new BoundExpressionStatement(expression);
        }

        private BoundExpression BindExpression(ExpressionSyntax syntax, TypeSymbol targetType)
        {
            return BindConversion(syntax, targetType);
        }

        private BoundExpression BindExpression(ExpressionSyntax syntax, bool canBeVoid = false)
        {
            var result = BindExpressionInternal(syntax);
            if (!canBeVoid && result.Type == TypeSymbol.Void)
            {
                _diagnostics.ReportExpressionMustHaveValue(syntax.Span);
                return new BoundErrorExpression();
            }

            return result;
        }

        private BoundExpression BindExpressionInternal(ExpressionSyntax syntax)
        {
            switch (syntax.Kind)
            {
                case SyntaxKind.ParenthesizedExpression:
                    return BindParenthesizedExpression((ParenthesizedExpressionSyntax)syntax);
                case SyntaxKind.LiteralExpression:
                    return BindLiteralExpression((LiteralExpressionSyntax)syntax);
                case SyntaxKind.NameExpression:
                    return BindNameExpression((NameExpressionSyntax)syntax);
                case SyntaxKind.AssignmentExpression:
                    return BindAssignmentExpression((AssignmentExpressionSyntax)syntax);
                case SyntaxKind.UnaryExpression:
                    return BindUnaryExpression((UnaryExpressionSyntax)syntax);
                case SyntaxKind.BinaryExpression:
                    return BindBinaryExpression((BinaryExpressionSyntax)syntax);
                case SyntaxKind.CallExpression:
                    return BindCallExpression((CallExpressionSyntax)syntax);
                default:
                    throw new Exception($"Unexpected syntax {syntax.Kind}");
            }
        }

        private BoundExpression BindParenthesizedExpression(ParenthesizedExpressionSyntax syntax)
        {
            return BindExpression(syntax.Expression);
        }

        private BoundExpression BindLiteralExpression(LiteralExpressionSyntax syntax)
        {
            var value = syntax.Value ?? 0;
            return new BoundLiteralExpression(value);
        }

        private BoundExpression BindNameExpression(NameExpressionSyntax syntax)
        {
            var name = syntax.IdentifierToken.Text;
            if (syntax.IdentifierToken.IsMissing)
            {
                // This means the token was inserted by the parser. We already
                // reported error so we can just return an error expression.
                return new BoundErrorExpression();
            }

            if (!_scope.TryLookupVariable(name, out var variable))
            {
                _diagnostics.ReportUndefinedName(syntax.IdentifierToken.Span, name);
                return new BoundErrorExpression();
            }

            return new BoundVariableExpression(variable);
        }

        private BoundExpression BindAssignmentExpression(AssignmentExpressionSyntax syntax)
        {
            var name = syntax.IdentifierToken.Text;
            var boundExpression = BindExpression(syntax.Expression);

            if (!_scope.TryLookupVariable(name, out var variable))
            {
                _diagnostics.ReportUndefinedName(syntax.IdentifierToken.Span, name);
                return boundExpression;
            }

            if (variable.IsReadOnly)
                _diagnostics.ReportCannotAssign(syntax.EqualsToken.Span, name);

            var convertedExpression = BindConversion(syntax.Expression.Span, boundExpression, variable.Type);

            return new BoundAssignmentExpression(variable, convertedExpression);
        }

        private BoundExpression BindUnaryExpression(UnaryExpressionSyntax syntax)
        {
            var boundOperand = BindExpression(syntax.Operand);

            if (boundOperand.Type == TypeSymbol.Error)
                return new BoundErrorExpression();

            var boundOperator = BoundUnaryOperator.Bind(syntax.OperatorToken.Kind, boundOperand.Type);

            if (boundOperator == null)
            {
                _diagnostics.ReportUndefinedUnaryOperator(syntax.OperatorToken.Span, syntax.OperatorToken.Text, boundOperand.Type);
                return new BoundErrorExpression();
            }

            return new BoundUnaryExpression(boundOperator, boundOperand);
        }

        private BoundExpression BindBinaryExpression(BinaryExpressionSyntax syntax)
        {
            var boundLeft = BindExpression(syntax.Left);
            var boundRight = BindExpression(syntax.Right);

            if (boundLeft.Type == TypeSymbol.Error || boundRight.Type == TypeSymbol.Error)
                return new BoundErrorExpression();

            var boundOperator = BoundBinaryOperator.Bind(syntax.OperatorToken.Kind, boundLeft.Type, boundRight.Type);

            if (boundOperator == null)
            {
                _diagnostics.ReportUndefinedBinaryOperator(syntax.OperatorToken.Span, syntax.OperatorToken.Text, boundLeft.Type, boundRight.Type);
                return new BoundErrorExpression();
            }

            return new BoundBinaryExpression(boundLeft, boundOperator, boundRight);
        }

        private BoundExpression BindCallExpression(CallExpressionSyntax syntax)
        {
            if (syntax.Arguments.Count == 1 && LookupType(syntax.Identifier.Text) is TypeSymbol type)
                return BindConversion(syntax.Arguments[0], type, allowExplicit: true);

            var boundArguments = ImmutableArray.CreateBuilder<BoundExpression>();

            foreach (var argument in syntax.Arguments)
            {
                var boundArgument = BindExpression(argument);
                boundArguments.Add(boundArgument);
            }

            if (!_scope.TryLookupFunction(syntax.Identifier.Text, out var function))
            {
                _diagnostics.ReportUndefinedFunction(syntax.Identifier.Span, syntax.Identifier.Text);
                return new BoundErrorExpression();
            }

            if (syntax.Arguments.Count != function.Parameters.Length)
            {
                TextSpan span;
                if (syntax.Arguments.Count > function.Parameters.Length)
                {
                    SyntaxNode firstExceedingNode;
                    if (function.Parameters.Length > 0)
                        firstExceedingNode = syntax.Arguments.GetSeparator(function.Parameters.Length - 1);
                    else
                        firstExceedingNode = syntax.Arguments[0];
                    var lastExceedingArgument = syntax.Arguments[syntax.Arguments.Count - 1];
                    span = TextSpan.FromBounds(firstExceedingNode.Span.Start, lastExceedingArgument.Span.End);
                }
                else
                {
                    span = syntax.CloseParenthesisToken.Span;
                }
                _diagnostics.ReportWrongArgumentCount(span, function.Name, function.Parameters.Length, syntax.Arguments.Count);
                return new BoundErrorExpression();
            }

            bool hasErrors = false;
            for (var i = 0; i < syntax.Arguments.Count; i++)
            {
                var argument = boundArguments[i];
                var parameter = function.Parameters[i];

                if (argument.Type != parameter.Type)
                {
                    if (argument.Type != TypeSymbol.Error)
                        _diagnostics.ReportWrongArgumentType(syntax.Arguments[i].Span, parameter.Name, parameter.Type, argument.Type);
                    hasErrors = true;
                }
            }
            if (hasErrors)
                return new BoundErrorExpression();

            return new BoundCallExpression(function, boundArguments.ToImmutable());
        }

        private BoundExpression BindConversion(ExpressionSyntax syntax, TypeSymbol type, bool allowExplicit = false)
        {
            var expression = BindExpression(syntax);
            return BindConversion(syntax.Span, expression, type, allowExplicit);
        }

        private BoundExpression BindConversion(TextSpan diagnosticSpan, BoundExpression expression, TypeSymbol type, bool allowExplicit = false)
        {
            var conversion = Conversion.Classify(expression.Type, type);

            if (!conversion.Exists)
            {
                if (expression.Type != TypeSymbol.Error && type != TypeSymbol.Error)
                    _diagnostics.ReportCannotConvert(diagnosticSpan, expression.Type, type);

                return new BoundErrorExpression();
            }

            if (!allowExplicit && conversion.IsExplicit)
            {
                _diagnostics.ReportCannotConvertImplicitly(diagnosticSpan, expression.Type, type);
            }

            if (conversion.IsIdentity)
                return expression;

            return new BoundConversionExpression(type, expression);
        }

        private VariableSymbol BindVariable(SyntaxToken identifier, bool isReadOnly, TypeSymbol type)
        {
            var name = identifier.Text ?? "?";
            var declare = !identifier.IsMissing;
            var variable = _function == null
                                ? (VariableSymbol) new GlobalVariableSymbol(name, isReadOnly, type)
                                : new LocalVariableSymbol(name, isReadOnly, type);

            if (declare && !_scope.TryDeclareVariable(variable))
                _diagnostics.ReportSymbolAlreadyDeclared(identifier.Span, name);

            return variable;
        }

        private TypeSymbol LookupType(string name)
        {
            switch (name)
            {
                case "bool":
                    return TypeSymbol.Bool;
                case "int":
                    return TypeSymbol.Int;
                case "string":
                    return TypeSymbol.String;
                default:
                    return null;
            }
        }
    }
}<|MERGE_RESOLUTION|>--- conflicted
+++ resolved
@@ -72,16 +72,12 @@
                 {
                     var binder = new Binder(parentScope, function);
                     var body = binder.BindStatement(function.Declaration.Body);
-<<<<<<< HEAD
                     var optimizedBody = Optimizer.Optimize(body);
                     var loweredBody = Lowerer.Lower(optimizedBody);
-=======
-                    var loweredBody = Lowerer.Lower(body);
 
                     if (function.Type != TypeSymbol.Void && !ControlFlowGraph.AllPathsReturn(loweredBody))
                         binder._diagnostics.ReportAllPathsMustReturn(function.Declaration.Identifier.Span);
 
->>>>>>> 1c765479
                     functionBodies.Add(function, loweredBody);
 
                     diagnostics.AddRange(binder.Diagnostics);
