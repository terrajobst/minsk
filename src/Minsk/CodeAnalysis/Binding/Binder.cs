--- conflicted
+++ resolved
@@ -80,13 +80,8 @@
                     var body = binder.BindStatement(function.Declaration.Body);
                     var bodyStatements = Lowerer.Lower(body);
 
-<<<<<<< HEAD
                     if (function.Type != TypeSymbol.Void && !ControlFlowGraph.AllPathsReturn(bodyStatements))
-                        binder._diagnostics.ReportAllPathsMustReturn(function.Declaration.Identifier.Span);
-=======
-                    if (function.Type != TypeSymbol.Void && !ControlFlowGraph.AllPathsReturn(loweredBody))
                         binder._diagnostics.ReportAllPathsMustReturn(function.Declaration.Identifier.Location);
->>>>>>> 09222ce5
 
                     if (optimize)
                         bodyStatements = Optimizer.Optimize(bodyStatements);
